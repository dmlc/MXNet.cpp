--- conflicted
+++ resolved
@@ -7,17 +7,6 @@
 
 #ifndef MXNETCPP_H_
 #define MXNETCPP_H_
-
-<<<<<<< HEAD
-//#include <mxnet/base.h>
-//#include <mxnet/operator.h>
-
-=======
-#include <mxnet/base.h>
-#include <mxnet/ndarray.h>
-#include <mxnet/operator.h>
-#include <mxnet/c_api.h>
->>>>>>> 986fed3b
 
 #include <map>
 #include <memory>
