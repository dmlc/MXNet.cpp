--- conflicted
+++ resolved
@@ -8,735 +8,13 @@
 #ifndef MXNETCPP_H_
 #define MXNETCPP_H_
 
-<<<<<<< HEAD
-#include <mxnet/base.h>
-#include <mxnet/operator.h>
-#include <mxnet/c_api.h>
-
-#include <map>
-#include <string>
-#include <vector>
-
-namespace mxnet {
-namespace cpp {
-/*!
- * \brief transform TShape to mx_uint vector
- *
- * \param shape the original TShape
- * \return the vector of mx_uint, with shape.ndim elements
- */
-inline std::vector<mx_uint> ShapeToMxuintVec(const mshadow::TShape &shape) {
-  std::vector<mx_uint> ret;
-  for (size_t i = 0; i < shape.ndim(); ++i) {
-    ret.push_back(shape.data()[i]);
-  }
-  return ret;
-}
-
-using OpReqType = mxnet::OpReqType;
-using DeviceType = mxnet::Context::DeviceType;
-
-class Mxnet;
-class Symbol;
-class Operator;
-class Executor;
-class Optimizer;
-class KVStore;
-
-/*!
- * \brief Context interface
- */
-class Context {
- public:
-  /*!
-   * \brief Context constructor
-   * \param type type of the device
-   * \param id id of the device
-   */
-  Context(const DeviceType &type, int id);
-  /*!
-   * \return the type of the device 
-   */
-  DeviceType GetDeviceType() const { return type_; }
-  /*!
-   * \return the id of the device 
-   */
-  int GetDeviceId() const { return id_; }
-
- private:
-  DeviceType type_;
-  int id_;
-};
-
-/*!
- * \brief struct to store NDArrayHandle
- */
-struct NDBlob {
- public:
-  /*!
-   * \brief default constructor
-   */
-  NDBlob() : handle_(nullptr) {}
-  /*!
-   * \brief construct with a NDArrayHandle
-   * \param handle NDArrayHandle to store
-   */
-  explicit NDBlob(NDArrayHandle handle) : handle_(handle) {}
-  /*!
-   * \brief destructor, free the NDArrayHandle
-   */
-  ~NDBlob() { MXNDArrayFree(handle_); }
-  /*!
-   * \brief the NDArrayHandle
-   */
-  NDArrayHandle handle_;
-
- private:
-  NDBlob(const NDBlob &);
-  NDBlob &operator=(const NDBlob &);
-};
-
-/*!
- * \brief NDArray interface
- */
-class NDArray {
- public:
-  /*!
-   * \brief construct with a none handle
-   */
-  NDArray();
-  /*!
-   * \brief construct with a NDArrayHandle
-   */
-  explicit NDArray(const NDArrayHandle &handle);
-  /*!
-   * \brief construct a new dynamic NDArray
-   * \param shape the shape of array
-   * \param constext context of NDArray
-   * \param delay_alloc whether delay the allocation
-   */
-  NDArray(const std::vector<mx_uint> &shape, const Context &context,
-          bool delay_alloc = true);
-  /*!
-   * \brief construct a new dynamic NDArray
-   * \param shape the shape of array
-   * \param constext context of NDArray
-   * \param delay_alloc whether delay the allocation
-   */
-  NDArray(mshadow::TShape shape, const Context &context,
-          bool delay_alloc = true);
-  NDArray(const mx_float *data, size_t size);
-  explicit NDArray(const std::vector<mx_float> &data);
-  // TODO(zhangcheng-qinyinghua)
-  // implement all the operators
-  NDArray operator+(real_t scalar);
-  NDArray operator-(real_t scalar);
-  NDArray operator*(real_t scalar);
-  NDArray operator/(real_t scalar);
-  NDArray operator+(const NDArray &);
-  NDArray operator-(const NDArray &);
-  NDArray operator*(const NDArray &);
-  NDArray operator/(const NDArray &);
-  /*!
-   * \brief set all the elements in ndarray to be scalar
-   * \param scalar the scalar to set
-   * \return reference of self
-   */
-  NDArray &operator=(real_t scalar);
-  /*!
-   * \brief elementwise add to current space
-   *  this mutate the current NDArray
-   * \param scalar the data to add
-   * \return reference of self
-   */
-  NDArray &operator+=(real_t scalar);
-  /*!
-   * \brief elementwise subtract from current ndarray
-   * this mutate the current NDArray
-   * \param scalar the data to substract
-   * \return reference of self
-   */
-  NDArray &operator-=(real_t scalar);
-  /*!
-   * \brief elementwise multiplication to current ndarray
-   *  this mutate the current NDArray
-   * \param scalar the data to substract
-   * \return reference of self
-   */
-  NDArray &operator*=(real_t scalar);
-  /*!
-   * \brief elementwise division from current ndarray
-   *  this mutate the current NDArray
-   * \param scalar the data to substract
-   * \return reference of self
-   */
-  NDArray &operator/=(real_t scalar);
-  /*!
-   * \brief elementwise add to current space
-   *  this mutate the current NDArray
-   * \param src the data to add
-   * \return reference of self
-   */
-  NDArray &operator+=(const NDArray & src);
-  /*!
-   * \brief elementwise subtract from current ndarray
-   * this mutate the current NDArray
-   * \param src the data to substract
-   * \return reference of self
-   */
-  NDArray &operator-=(const NDArray & src);
-  /*!
-   * \brief elementwise multiplication to current ndarray
-   *  this mutate the current NDArray
-   * \param src the data to substract
-   * \return reference of self
-   */
-  NDArray &operator*=(const NDArray & src);
-  /*!
-   * \brief elementwise division from current ndarray
-   *  this mutate the current NDArray
-   * \param src the data to substract
-   * \return reference of self
-   */
-  NDArray &operator/=(const NDArray & src);
-  /*!
-   * \brief Do a synchronize copy from a continugous CPU memory region.
-   *
-   *  This function will call WaitToWrite before the copy is performed.
-   *  This is useful to copy data from existing memory region that are
-   *  not wrapped by NDArray(thus dependency not being tracked).
-   *
-   * \param data the data source to copy from.
-   * \param size the memory size we want to copy from.
-   */
-  void SyncCopyFromCPU(const mx_float *data, size_t size);
-  /*!
-   * \brief Do a synchronize copy from a continugous CPU memory region.
-   *
-   *  This function will call WaitToWrite before the copy is performed.
-   *  This is useful to copy data from existing memory region that are
-   *  not wrapped by NDArray(thus dependency not being tracked).
-   *
-   * \param data the data source to copy from, int the form of mx_float vector
-   */
-  void SyncCopyFromCPU(const std::vector<mx_float> &data);
-  /*!
-   * \brief Do a synchronize copy to a continugous CPU memory region.
-   *
-   *  This function will call WaitToRead before the copy is performed.
-   *  This is useful to copy data from existing memory region that are
-   *  not wrapped by NDArray(thus dependency not being tracked).
-   *
-   * \param data the data source to copyinto.
-   * \param size the memory size we want to copy into.
-   */
-  void SyncCopyToCPU(mx_float *data, size_t size);
-  /*!
-   * \brief return a new copy this NDArray
-   * \param context the new context of this NDArray
-   * \return the new copy
-   */
-  NDArray Copy(const Context &) const;
-  /*!
-   * \brief Slice a NDArray
-   * \param begin begin index in first dim
-   * \param end end index in first dim
-   * \return sliced NDArray
-   */
-  NDArray Slice(mx_uint begin, mx_uint end) const;
-  /*!
-   * \brief Block until all the pending write operations with respect
-   *    to current NDArray are finished, and read can be performed.
-   */
-  void WaitToRead() const;
-  /*!
-   * \brief Block until all the pending read/write operations with respect
-   *    to current NDArray are finished, and write can be performed.
-   */
-  void WaitToWrite();
-  /*!
-   * \brief Block until all the pending read/write operations with respect
-   *    to current NDArray are finished, and read/write can be performed.
-   */
-  static void WaitAll();
-  /*!
-   * \brief Sample gaussian distribution for each elements of out.
-   * \param mu mean of gaussian distribution.
-   * \param sigma standard deviation of gaussian distribution.
-   * \param out output NDArray.
-   */
-  static void SampleGaussian(real_t mu, real_t sigma, NDArray *out);
-  /*!
-   * \brief Sample uniform distribution for each elements of out.
-   * \param begin lower bound of distribution.
-   * \param end upper bound of distribution.
-   * \param out output NDArray.
-   */
-  static void SampleUniform(real_t begin, real_t end, NDArray *out);
-  /*!
-   * \return the shape of current NDArray, in the form of mx_uint vector
-   */
-  std::vector<mx_uint> GetShape() const;
-  /*!
-   * \return the data pointer to the current NDArray
-   */
-  mx_float *GetData();
-  const mx_float *NDArray::GetData() const;
-  /*!
-   * \return the context of NDArray
-   */
-  Context GetContext() const;
-  /*!
-   * \return the NDArrayHandle of the current NDArray
-   */
-  NDArrayHandle GetHandle() const { return blob_ptr_->handle_; }
-
- private:
-  std::shared_ptr<NDBlob> blob_ptr_;
-};
-
-/*!
- * \brief struct to store SymbolHandle
- */
-struct SymBlob {
- public:
-  /*!
-   * \brief default constructor
-   */
-  SymBlob() : handle_(nullptr) {}
-  /*!
-   * \brief construct with SymbolHandle to store
-   */
-  explicit SymBlob(SymbolHandle handle) : handle_(handle) {}
-  /*!
-   * \brief destructor, free the SymbolHandle
-   */
-  ~SymBlob() { MXSymbolFree(handle_); }
-  /*!
-   * \brief the SymbolHandle to store
-   */
-  SymbolHandle handle_;
-
- private:
-  SymBlob(const SymBlob &);
-  SymBlob &operator=(const SymBlob &);
-};
-
-/*!
- * \brief Symbol interface
- */
-class Symbol {
- public:
-  // TODO(zhangcheng-qinyinghua)
-  // add more input in a single operator
-  //Symbol(){};
-  /*!
-   * \brief construct a Symbol with SymbolHandle
-   * \param handle the given SymbolHandle
-   */
-  explicit Symbol(SymbolHandle handle);
-  /*!
-   * \brief construct a variable Symbol
-   * \param name the name of the variable
-   */
-  explicit Symbol(const std::string &name);
-  // TODO(zhangcheng-qinyinghua)
-  // implement all the operators
-  Symbol operator+(const Symbol &rhs);
-  Symbol operator-(const Symbol &rhs);
-  Symbol operator*(const Symbol &rhs);
-  Symbol operator/(const Symbol &rhs);
-  Symbol Copy() const;
-  /*!
-   * \brief construct a variable Symbol
-   * \param name the name of the variable
-   */
-  static Symbol Variable(const std::string &name = "");
-  /*!
-   * \return the SymbolHandle
-   */
-  SymbolHandle GetHandle() const { return blob_ptr_->handle_; }
-  /*!
-   * \brief construct an operator Symbol, with given input Symbol and config
-   * \param name the name of the Symbol
-   * \param input_keys the vector of keys of the input
-   * \param input_values the vector of the intput Symbols
-   * \param config_keys the vector of keys of the config
-   * \param config_values the vecotr of values of the config
-   */
-  Symbol(const std::string &operator_name, const std::string &name,
-         std::vector<const char *> input_keys,
-         std::vector<SymbolHandle> input_values,
-         std::vector<const char *> config_keys,
-         std::vector<const char *> config_values);
-  /*!
-   * \brief infer the shapes by providing shapes of known argument shapes.
-   * \param arg_shapes map of argument name to shape of arguments with known shapes.
-   * \param in_shapes used to store infered shapes of input arguments.
-   * \param out_shapes used to store infered shapes of outputs.
-   * \param aux_shapes use to store the infered shapes of auxiliary states
-   */
-  void InferShape(
-      const std::map<std::string, std::vector<mx_uint> > &arg_shapes,
-      std::vector<std::vector<mx_uint> > *in_shape,
-      std::vector<std::vector<mx_uint> > *aux_shape,
-      std::vector<std::vector<mx_uint> > *out_shape) const;
-  /*!
-   * \brief List the arguments names.
-   *
-   * The position of the returned list also corresponds to calling position in operator()
-   * \return the arguments list of this symbol, they can be either named or unnamed (empty string).
-   */
-  std::vector<std::string> ListArguments() const;
-  /*! \return get the descriptions of outputs for this symbol */
-  std::vector<std::string> ListOutputs() const;
-  /*! \return get the descriptions of auxiliary data for this symbol */
-  std::vector<std::string> ListAuxiliaryStates() const;
-  /*!
-   * \brief infer and construct all the arrays to bind to executor by providing some known arrays.
-   * \param context the context of all the infered arrays
-   * \param arg_arrays infered input arguments arrays.
-   * \param arad_arrays infered arrays to store the gradient output of the input arguments.
-   * \param aux_arrays infered arrays that is used as internal state in op.
-   * \param args_map map of some given arguments arrays.
-   * \param args_grad_store map of some gradient given store arrays.
-   * \param args_req_type map of some given type of gradient saving. Can only be in {kNullOp, kAddTo, kWriteTo}.
-   */
-  void InferExecutorArrays(
-      const Context &context, std::vector<NDArray> *arg_arrays,
-      std::vector<NDArray> *grad_arrays, std::vector<OpReqType> *grad_reqs,
-      std::vector<NDArray> *aux_arrays,
-      const std::map<std::string, NDArray> &args_map,
-      const std::map<std::string, NDArray> &arg_grad_store =
-          std::map<std::string, NDArray>(),
-      const std::map<std::string, OpReqType> &grad_req_type =
-          std::map<std::string, OpReqType>()) const;
-  /*!
-   * \brief infer and construct all the input arguments arrays to bind to executor by providing some known arguments arrays.
-   * \param context the context of all the infered arrays.
-   * \param args_map map of all the infered input arguments arrays.
-   * \param known_args map of some given arguments arrays.
-   */
-  void InferArgsMap(const Context &context,
-                    std::map<std::string, NDArray> *args_map,
-                    const std::map<std::string, NDArray> &known_args) const;
-  /*!
-   * \brief Create an executor by bind symbol with context and arguments.
-   *  If user do not want to compute the gradients of i-th argument, grad_req_type[i] can be kNullOp.
-   *  The input arrays in the given maps should have the same name with the input symbol.
-   *  Only need some of the necessary arrays, and the other arrays can be infered automatically.
-   *
-   * \param context the context of binding.
-   * \param args_map the NDArray that stores the input arguments to the symbol.
-   * \param arg_grad_store NDArray that is used to store the gradient output of the input arguments.
-   * \param grad_req_type requirment type of gradient saving. Can only be in {kNullOp, kAddTo, kWriteTo}.
-   * \return a new executor, which need to be free manually.
-   */
-  Executor *SimpleBind(const Context &context,
-                       const std::map<std::string, NDArray> &args_map,
-                       const std::map<std::string, NDArray> &arg_grad_store =
-                           std::map<std::string, NDArray>(),
-                       const std::map<std::string, OpReqType> &grad_req_type =
-                           std::map<std::string, OpReqType>());
-  /*!
-   * \brief Create an executor by bind symbol with context and arguments.
-   *  If user do not want to compute the gradients of i-th argument, grad_req_type[i] can be kNullOp.
-   *
-   * \param context the context of binding.
-   * \param arg_arrays the NDArray that stores the input arguments to the symbol.
-   * \param grad_arrays NDArray that is used to store the gradient output of the input arguments.
-   * \param grad_reqs requirment type of gradient saving. Can only be in {kNullOp, kAddTo, kWriteTo}.
-   * \param aux_arrays NDArray that is used as internal state in op
-   * \return a new executor, which need to be free manually.
-   */
-  Executor *Bind(const Context &context, const std::vector<NDArray> &arg_arrays,
-                 const std::vector<NDArray> &grad_arrays,
-                 const std::vector<OpReqType> &grad_reqs,
-                 const std::vector<NDArray> &aux_arrays);
-
- private:
-  std::shared_ptr<SymBlob> blob_ptr_;
-};
-
-/*!
- * \brief Operator interface
- */
-class Operator {
- public:
-  /*!
-   * \brief Operator constructor
-   * \param operator_name type of the operator
-   */
-  explicit Operator(const std::string &operator_name);
-  Operator &operator=(const Operator &rhs);
-  /*!
-   * \brief set config parameters
-   * \param name name of the config parameter
-   * \param value value of the config parameter
-   * \return reference of self
-   */
-  template <typename T>
-  Operator &SetParam(const std::string &name, const T &value) {
-    std::string value_str;
-    std::stringstream ss;
-    ss << value;
-    ss >> value_str;
-
-    params_[name] = value_str;
-    return *this;
-  }
-  /*!
-   * \brief add an input symbol
-   * \param name name of the input symbol
-   * \param symbol the input symbol
-   * \return reference of self
-   */
-  Operator &SetInput(const std::string &name, Symbol symbol);
-  /*!
-   * \brief add an input symbol
-   * \param symbol the input symbol
-   */
-  void PushInput(const Symbol &symbol) {
-    input_values.push_back(symbol.GetHandle());
-  }
-  /*!
-   * \brief add input symbols
-   */
-  template <class T, class... Args>
-  void PushInput(const Symbol &symbol, const T &t, Args... args) {
-    PushInput(symbol);
-    PushInput(t, args...);
-  }
-  /*!
-   * \brief add input symbols
-   * \return reference of self
-   */
-  Operator &operator()() { return *this; }
-  /*!
-   * \brief add input symbols
-   * \param symbol the input symbol
-   * \return reference of self
-   */
-  Operator &operator()(const Symbol &symbol) {
-    input_values.push_back(symbol.GetHandle());
-    return *this;
-  }
-  /*!
-   * \brief add a list of input symbols
-   * \param symbols the vector of the input symbols
-   * \return reference of self
-   */
-  Operator &operator()(const std::vector<Symbol> &symbols) {
-    for (auto &s : symbols) {
-      input_values.push_back(s.GetHandle());
-    }
-    return *this;
-  }
-  /*!
-   * \brief add input symbols
-   * \return reference of self
-   */
-  template <typename T, typename... Args>
-  Operator &operator()(const Symbol &symbol, const T &t, Args... args) {
-    PushInput(symbol, t, args...);
-    return *this;
-  }
-  /*!
-   * \brief create a Symbol from the current operator
-   * \param name the name of the operator
-   * \return the operator Symbol
-   */
-  Symbol CreateSymbol(const std::string &name = "");
-
- private:
-  std::map<std::string, std::string> params_desc_;
-  bool variable_params_ = false;
-  std::map<std::string, std::string> params_;
-  std::vector<SymbolHandle> input_values;
-  std::vector<std::string> input_keys;
-  AtomicSymbolCreator handle_;
-};
-
-/*!
- * \brief Executor interface
- */
-class Executor {
- public:
-  Executor(const Symbol &symbol, Context context,
-           const std::vector<NDArray> &arg_arrays,
-           const std::vector<NDArray> &grad_arrays,
-           const std::vector<OpReqType> &grad_reqs,
-           const std::vector<NDArray> &aux_arrays);
-  explicit Executor(const ExecutorHandle &h) { handle_ = h; }
-  /*!
-   * \brief Perform a Forward operation of Operator
-   *  After this operation, user can get the result by using function head.
-   */
-  void Forward(bool is_train) {
-    MXExecutorForward(handle_, is_train ? 1 : 0);
-    mx_uint out_size;
-    NDArrayHandle *out_array;
-    CHECK_EQ(MXExecutorOutputs(handle_, &out_size, &out_array), 0);
-    for (mx_uint i = 0; i < out_size; ++i) {
-      outputs[i] = NDArray(out_array[i]);
-    }
-  }
-  /*!
-   * \brief Perform a Backward operation of the Operator.
-   *  This must be called after Forward.
-   *  After this operation, NDArrays specified by grad_in_args_store will be updated accordingly.
-   *  User is allowed to pass in an empty Array if the head node is
-   *  loss function and head gradeitn is not needed.
-   *
-   * \param head_grads the gradient of head nodes to be backproped.
-   */
-  void Backward(const std::vector<NDArray> &head_grads =
-                    std::vector<NDArray>()) {
-    std::vector<NDArrayHandle> head_grads_;
-    for (auto d : head_grads) {
-      head_grads_.push_back(d.GetHandle());
-    }
-    if (head_grads_.size() > 0) {
-      MXExecutorBackward(handle_, head_grads_.size(), head_grads_.data());
-    } else {
-      MXExecutorBackward(handle_, 0, nullptr);
-    }
-  }
-  /*!
-   * \brief update the arguments with given learning rate and optimizer
-   * \param opt the pointer to the optimizer
-   * \param lr learning rate
-   * \param arg_update_begin begin index of the arguments to be updated, it starts after the input data by default 
-   * \param arg_update_end end index of the arguments to be updated, it ends before the label data by default
-   */
-  void UpdateAll(Optimizer *opt, float lr, int arg_update_begin = 1,
-                 int arg_update_end = -1);
-  /*!
-   * \brief destructor, free the handle
-   */
-  ~Executor() { MXExecutorFree(handle_); }
-  std::vector<NDArray> arg_arrays;
-  std::vector<NDArray> grad_arrays;
-  std::vector<NDArray> aux_arrays;
-  /*!
-   * \brief arrays store the outputs of forward
-   */
-  std::vector<NDArray> outputs;
-
- private:
-  Executor(const Executor &e);
-  Executor &operator=(const Executor &e);
-  ExecutorHandle handle_;
-};
-
-/*!
- * \brief Optimizer interface
- */
-class Optimizer {
- public:
-  /*!
-   * \brief Operator constructor, the optimizer is not initialized until the first Update
-   * \param opt_type type of the optimizer
-   * \param learning_rate
-   */
-  Optimizer(const std::string &opt_type, float learning_rate);
-  /*!
-   * \brief destructor, free the handle
-   */
-  ~Optimizer() {
-    if (init_) MXOptimizerFree(handle_);
-  }
-  /*!
-   * \brief set config parameters
-   * \param name name of the config parameter
-   * \param value value of the config parameter
-   * \return reference of self
-   */
-  template <typename T>
-  Optimizer &SetParam(const std::string &name, const T &value) {
-    std::string value_str;
-    std::stringstream ss;
-    ss << value;
-    ss >> value_str;
-
-    params_[name] = value_str;
-    return *this;
-  }
-  /*!
-   *  \brief Update a weight with gradient.
-   *  \param index the unique index for the weight.
-   *  \param weight the weight to update.
-   *  \param grad gradient for the weight.
-   *  \param lr learning rate for this update.
-   */
-  void Update(int index, NDArray weight, NDArray grad);
-  // TODO(zhangcheng-qinyinghua)
-  // implement Update a list of arrays, maybe in the form of map
-  //void Update(int index, std::vector<NDArray> weights, std::vector<NDArray> grad, real_t lr);
-
-  std::string Serialize() const;
-
- private:
-  bool init_;
-  float learning_rate_;
-  std::string opt_type_;
-  Optimizer(const Optimizer &);
-  Optimizer &operator=(const Optimizer &);
-  OptimizerHandle handle_;
-  OptimizerCreator creator_;
-  std::map<std::string, std::string> params_;
-};
-
-class Mxnet {
- public:
-  Mxnet();
-  Operator GetSOperator(const std::string &name);
-  AtomicSymbolCreator GetSymbolCreator(const std::string &name) {
-    return symbol_creators_[name];
-  }
-
- private:
-  std::map<std::string, AtomicSymbolCreator> symbol_creators_;
-};
-static Mxnet *MxNet = new Mxnet();
-
-class KVStore {
-public:
-  inline KVStore(const std::string& name = "local");
-  inline void RunServer();
-  inline void Init(int key, const NDArray& val);
-  inline void Init(const std::vector<int>& keys, const std::vector<NDArray>& vals);
-  inline void Push(int key, const NDArray& val, int priority = 0);
-  inline void Push(const std::vector<int>& keys, const std::vector<NDArray>& vals, int priority = 0);
-  inline void Pull(int key, NDArray& out, int priority = 0);
-  inline void Pull(const std::vector<int>& keys, std::vector<NDArray>& outs, int priority = 0);
-  // TODO: put lr in optimizer or not?
-  inline void SetOptimizer(std::unique_ptr<Optimizer> optimizer);
-  inline std::string GetType() const;
-  inline int GetRank() const;
-  inline int GetNumWorkers() const;
-  inline std::string GetRole() const;
-  ~KVStore() { MXKVStoreFree(handle_); }
-
-private:
-  KVStoreHandle handle_;
-  std::unique_ptr<Optimizer> optimizer_;
-};
-}  // namespace cpp
-}  // namespace mxnet
-
-=======
->>>>>>> 36a559d3
 #include "MxNetCpp.hpp"
 #include "executor.hpp"
 #include "symbol.hpp"
 #include "ndarray.hpp"
-<<<<<<< HEAD
-#include "kvstore.hpp"
-=======
 #include "operator.hpp"
 #include "optimizer.hpp"
->>>>>>> 36a559d3
+#include "kvstore.hpp"
 #include "op.h"
 
 #endif  // MXNETCPP_H_