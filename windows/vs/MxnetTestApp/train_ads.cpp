--- conflicted
+++ resolved
@@ -85,14 +85,9 @@
         //if (mb++ >= nMiniBatches) break;
         // read data in
         auto r = dataReader.ReadBatch();
-<<<<<<< HEAD
         size_t nSamples = r.size() / (sampleSize * kv.GetNumWorkers());
+        samplesProcessed += nSamples;
         CHECK(!r.empty());
-=======
-        size_t nSamples = r.size() / sampleSize;
-        samplesProcessed += nSamples;
-        CHECK(!r.empty());     
->>>>>>> 36a559d3
         vector<float> data_vec, label_vec;
         int start = workerIndex * nSamples;
         int end = (workerIndex+1) * nSamples;
