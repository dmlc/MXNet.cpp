--- conflicted
+++ resolved
@@ -129,11 +129,7 @@
           << "\t sample/s: " << samplesProcessed / (get_time() - sTime);
         exe->Backward();
         kv.Push(indices, exe->grad_arrays);
-<<<<<<< HEAD
-        kv.Pull(indices, &(exe->arg_arrays));
-=======
         kv.Pull(indices, &exe->arg_arrays);
->>>>>>> 48f27922
         //exe->UpdateAll(&opt, learning_rate);
         NDArray::WaitAll();
         delete exe;
